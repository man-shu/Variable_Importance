import itertools
import warnings
from copy import copy

import numpy as np
import pandas as pd
from joblib import Parallel, delayed
from scipy.stats import norm
from sklearn.base import BaseEstimator, TransformerMixin
from sklearn.ensemble import RandomForestClassifier, RandomForestRegressor
from sklearn.linear_model import RidgeCV
from sklearn.metrics import (
    log_loss,
    mean_absolute_error,
    mean_squared_error,
    r2_score,
)
from sklearn.model_selection import KFold
from sklearn.pipeline import make_pipeline
from sklearn.preprocessing import OneHotEncoder, StandardScaler
from sklearn.utils.validation import check_is_fitted

from .compute_importance import (
    joblib_compute_conditional,
    joblib_compute_permutation,
)
from .utils import convert_predict_proba, create_X_y


class BlockBasedImportance(BaseEstimator, TransformerMixin):
    """This class implements the Block Based Importance (BBI),
       it consists of the learner block (first block)
       and the importance block (second block).
    Parameters
    ----------
    estimator: scikit-learn compatible estimator, default=None
        The provided estimator for the prediction task (First block).
        The default estimator is the DNN learner. Other options are (1) RF
        for Random Forest.
    importance_estimator: {scikit-learn compatible estimator or string},
                          default=Mod_RF
        The provided estimator for the importance task (Second block).
        Using "Mod_RF" will apply the modified version of the Random Forest as
        the importance predictor.
    do_hyper: bool, default=True
        Tuning the hyperparameters of the provided estimator.
    dict_hyper: dict, default=None
        The dictionary of hyperparameters to tune.
    prob_type: str, default='regression'
        A classification or a regression problem.
    bootstrap: bool, default=True
        Application of bootstrap sampling for the training set.
    split_perc: float, default=0.8
        The training/validation cut for the provided data.
    conditional: bool, default=True
        The permutation or the conditional sampling approach.
    list_nominal: dict, default=None
        The dictionary of binary, nominal and ordinal variables.
    Perm: bool, default=False
        The use of permutations or random sampling with CPI-DNN.
    n_perm: int, default=50
        The number of permutations/random sampling for each column.
    n_jobs: int, default=1
        The number of workers for parallel processing.
    verbose: int, default=0
        If verbose > 0, the fitted iterations will be printed.
    groups: dict, default=None
        The knowledge-driven/data-driven grouping of the variables if provided.
    group_stacking: bool, default=False
        Apply the stacking-based method for the provided groups.
    prop_out_subLayers: int, default=0.
        If group_stacking is set to True, proportion of outputs for
        the linear sub-layers per group.
    index_i: int, default=None
        The index of the current processed iteration.
    random_state: int, default=2023
        Fixing the seeds of the random generator.
    com_imp: boolean, default=True
        Compute or not the importance scores.
    Attributes
    ----------
    ToDO
    """

    def __init__(
        self,
        estimator=None,
        importance_estimator="Mod_RF",
        do_hyper=True,
        dict_hyper=None,
        prob_type="regression",
        bootstrap=True,
        split_perc=0.8,
        conditional=True,
        list_nominal=None,
        Perm=False,
        n_perm=50,
        n_jobs=1,
        verbose=0,
        groups=None,
        group_stacking=False,
        k_fold=2,
        prop_out_subLayers=0,
        index_i=None,
        random_state=2023,
        com_imp=True,
    ):
        self.estimator = estimator
        self.importance_estimator = importance_estimator
        self.do_hyper = do_hyper
        self.dict_hyper = dict_hyper
        self.prob_type = prob_type
        self.bootstrap = bootstrap
        self.split_perc = split_perc
        self.conditional = conditional
        self.list_nominal = list_nominal
        self.Perm = Perm
        self.n_perm = n_perm
        self.n_jobs = n_jobs
        self.verbose = verbose
        self.groups = groups
        self.group_stacking = group_stacking
        self.k_fold = k_fold
        self.prop_out_subLayers = prop_out_subLayers
        self.index_i = index_i
        self.random_state = random_state
        self.X_test = [None] * max(self.k_fold, 1)
        self.y_test = [None] * max(self.k_fold, 1)
        self.org_pred = [None] * max(self.k_fold, 1)
        self.pred_scores = [None] * max(self.k_fold, 1)
        self.X_nominal = [None] * max(self.k_fold, 1)
        self.type = None
        self.list_estimators = [None] * max(self.k_fold, 1)
        self.X_proc = [None] * max(self.k_fold, 1)
        self.scaler_x = [None] * max(self.k_fold, 1)
        self.scaler_y = [None] * max(self.k_fold, 1)
        self.com_imp = com_imp

    def fit(self, X, y=None):
        """Build the provided estimator with the training set (X, y)
        Parameters
        ----------
        X : {array-like, sparse matrix}, shape (n_samples, n_features)
            The training input samples.
        y : None
            There is no need of a target in a transformer, yet the pipeline API
            requires this parameter.
        Returns
        -------
        self : object
            Returns self.
        """
        # Fixing the random generator's seed
        self.rng = np.random.RandomState(self.random_state)

        # Switch to special binary case
        if (self.prob_type == "classification") and (len(np.unique(y)) < 3):
            self.prob_type = "binary"
        # Convert list_nominal to a dictionary if initialized
        # as an empty string
        if not isinstance(self.list_nominal, dict):
            self.list_nominal = {
                "nominal": [],
                "ordinal": [],
                "binary": [],
            }

        if "binary" not in self.list_nominal:
            self.list_nominal["binary"] = []
        if "ordinal" not in self.list_nominal:
            self.list_nominal["ordinal"] = []
        if "nominal" not in self.list_nominal:
            self.list_nominal["nominal"] = []

        # Move the ordinal columns with 2 values to the binary part
        if self.list_nominal["ordinal"] != []:
            for ord_col in self.list_nominal["ordinal"]:
                if len(np.unique(X[ord_col])) < 3:
                    self.list_nominal["binary"].append(ord_col)
                    self.list_nominal["ordinal"].remove(ord_col)

        # Convert X to pandas dataframe
        if not isinstance(X, pd.DataFrame):
            X = pd.DataFrame(X)

        if (self.groups is None) or (not bool(self.groups)):
            # Initialize the list_cols variable with each feature
            # in a seperate list (default case)
            self.groups = [[col] for col in X.columns]
            if self.group_stacking:
                # Remove the group_stacking flag not
                # to complex the DNN architecture
                self.group_stacking = False
                warnings.warn(
                    "The groups are not provided to apply the stacking"
                    " approach, back to single variables case."
                )

        # Convert dictionary of groups to a list of lists
        if isinstance(self.groups, dict):
            self.groups = list(self.groups.values())

        self.list_cols = self.groups.copy()
        self.list_cat_tot = list(
            itertools.chain.from_iterable(self.list_nominal.values())
        )
        X_nominal_org = X.loc[:, self.list_cat_tot]

        # One-hot encoding of nominal variables
        tmp_list = []
        self.dict_nom = {}
        # A dictionary to save the encoders of the nominal variables
        self.dict_enc = {}
        if len(self.list_nominal["nominal"]) > 0:
            for col_encode in self.list_nominal["nominal"]:
                enc = OneHotEncoder(handle_unknown="ignore")
                enc.fit(X[[col_encode]])
                labeled_cols = [
                    enc.feature_names_in_[0] + "_" + str(enc.categories_[0][j])
                    for j in range(len(enc.categories_[0]))
                ]
                hot_cols = pd.DataFrame(
                    enc.transform(X[[col_encode]]).toarray(),
                    dtype="int32",
                    columns=labeled_cols,
                )
                X = X.drop(columns=[col_encode])
                X = pd.concat([X, hot_cols], axis=1)
                self.dict_enc[col_encode] = enc

        # Create a dictionary for categorical variables with their indices
        for col_cat in self.list_cat_tot:
            current_list = [
                col
                for col in range(len(X.columns))
                if X.columns[col].split("_")[0] == col_cat
            ]
            if len(current_list) > 0:
                self.dict_nom[col_cat] = current_list
                # A list to store the labels of the categorical variables
                tmp_list.extend(current_list)

        # Create a dictionary for the continuous variables that will be scaled
        self.dict_cont = {}
        for ind_col, col_cont in enumerate(X.columns):
            if ind_col not in tmp_list:
                self.dict_cont[col_cont] = [ind_col]
        self.list_cont = [el[0] for el in self.dict_cont.values()]
        X = X.to_numpy()

        if len(y.shape) != 2:
            y = np.array(y).reshape(-1, 1)

        if self.prob_type in ("classification", "binary"):
            self.loss = log_loss
        else:
            self.loss = mean_squared_error

        # Replace groups' variables by the indices in the design matrix
        self.list_grps = []
        self.inp_dim = None
        if self.group_stacking:
            for grp in self.groups:
                current_grp = []
                for i in grp:
                    if i in self.dict_nom.keys():
                        current_grp += self.dict_nom[i]
                    else:
                        current_grp += self.dict_cont[i]
                self.list_grps.append(current_grp)

            if self.estimator is not None:
                # Force the output to 1 neurone per group
                # in standard stacking case
                self.prop_out_subLayers = 0

            self.inp_dim = [
                max(1, int(self.prop_out_subLayers * len(grp)))
                for grp in self.list_grps
            ]
            self.inp_dim.insert(0, 0)
            self.inp_dim = np.cumsum(self.inp_dim)
            self.list_cols = [
                list(
                    np.arange(self.inp_dim[grp_ind], self.inp_dim[grp_ind + 1])
                )
                for grp_ind in range(len(self.list_grps))
            ]

        # Initialize the first estimator (block learner)
        if self.estimator is None:
<<<<<<< HEAD
            # removed dependence on DNN_learner
            # and hence pytorch
            pass
=======
            print("Please provide an estimator")
            pass

>>>>>>> 0aac89c4
            # self.estimator = DNN_learner(
            #     prob_type=self.prob_type,
            #     encode=True,
            #     do_hyper=False,
            #     list_cont=self.list_cont,
            #     list_grps=self.list_grps,
            #     group_stacking=self.group_stacking,
            #     n_jobs=self.n_jobs,
            #     inp_dim=self.inp_dim,
            #     random_state=self.random_state,
            #     verbose=self.verbose,
            # )
            # self.type = "DNN"
            # # Initializing the dictionary for tuning the hyperparameters
            # if self.dict_hyper is None:
            #     self.dict_hyper = {
            #         "lr": [1e-4, 1e-3, 1e-2],
            #         "l1_weight": [0, 1e-4, 1e-2],
            #         "l2_weight": [0, 1e-4, 1e-2],
            #     }

        elif self.estimator == "RF":
            if self.prob_type == "regression":
                self.estimator = RandomForestRegressor(random_state=2023)
            else:
                self.estimator = RandomForestClassifier(random_state=2023)
            self.dict_hyper = {"max_depth": [2, 5, 10, 20]}

        if self.k_fold != 0:
            # Implementing k-fold cross validation as the default behavior
            kf = KFold(
                n_splits=self.k_fold,
                random_state=self.random_state,
                shuffle=True,
            )
            for ind_fold, (train_index, test_index) in enumerate(kf.split(X)):
                print(f"Processing: {ind_fold+1}")
                X_fold = X.copy()
                y_fold = y.copy()

                self.X_nominal[ind_fold] = X_nominal_org.iloc[test_index, :]

                X_train, X_test = (
                    X_fold[train_index, :],
                    X_fold[test_index, :],
                )
                y_train, y_test = y_fold[train_index], y_fold[test_index]

                self.X_test[ind_fold] = X_test.copy()
                self.y_test[ind_fold] = y_test.copy()

                # Find the list of optimal sub-models to be used in the
                # following steps (Default estimator)
                if self.do_hyper:
                    self.__tuning_hyper(X_train, y_train, ind_fold)
                else:
                    self.estimator.fit(X_train, y_train)
                if self.type == "DNN":
                    self.estimator.fit(X_train, y_train)
                self.list_estimators[ind_fold] = copy(self.estimator)

        else:
            # Hyperparameter tuning
            if self.do_hyper:
                self.__tuning_hyper(X, y, 0)

            if self.type == "DNN":
                self.estimator.fit(X, y)
            self.list_estimators[0] = copy(self.estimator)

        self.is_fitted = True
        return self

    def __tuning_hyper(self, X, y, ind_fold=None):
        """ """
        (
            X_train_scaled,
            y_train_scaled,
            X_valid_scaled,
            y_valid_scaled,
            X_scaled,
            __,
            scaler_x,
            scaler_y,
            ___,
        ) = create_X_y(
            X,
            y,
            bootstrap=self.bootstrap,
            split_perc=self.split_perc,
            prob_type=self.prob_type,
            list_cont=self.list_cont,
            random_state=self.random_state,
        )
        list_hyper = list(itertools.product(*list(self.dict_hyper.values())))
        list_loss = []
        if self.type == "DNN":
            list_loss = self.estimator.hyper_tuning(
                X_train_scaled,
                y_train_scaled,
                X_valid_scaled,
                y_valid_scaled,
                list_hyper,
                random_state=self.random_state,
            )
        else:
            # list_alphas = np.logspace(-3, 5, num=100)
            # cv = KFold(
            #     n_splits=10, random_state=self.random_state, shuffle=True
            # )
            # self.ridge_stack = [
            #     make_pipeline(StandardScaler(), RidgeCV(list_alphas))
            #     for _ in range(len(self.list_grps))
            # ]

            # self.df_pred = [
            #     pd.DataFrame(
            #         columns=["fold", "y_pred", "age"],
            #         index=np.arange(X.shape[0]),
            #         dtype=float,
            #     )
            #     for _ in range(len(self.list_grps))
            # ]
            # for grp_ind, grp in enumerate(self.list_grps):
            #     for fold_idx, (train, test) in enumerate(cv.split(X)):
            #         X_train, X_test = X[train][:, grp], X[test][:, grp]
            #         y_train, y_test = y[train], y[test]
            #         self.ridge_stack[grp_ind].fit(X_train[:, grp], y_train)
            #         y_pred = (
            #             self.ridge_stack[grp_ind].predict(X_test).ravel()
            #         )
            #         self.df_pred[grp_ind].loc[test, "y_pred"] = y_pred
            #         self.df_pred[grp_ind].loc[test, "fold"] = fold_idx
            #         self.df_pred[grp_ind].loc[test, "age"] = y_test

            # self.list_cont = list(np.arange(len(self.list_grps)))

            for ind_el, el in enumerate(list_hyper):
                curr_params = dict(
                    (k, v) for v, k in zip(el, list(self.dict_hyper.keys()))
                )
                list_hyper[ind_el] = curr_params
                self.estimator.set_params(**curr_params)
                if self.prob_type == "regression":
                    y_train_curr = (
                        y_train_scaled * scaler_y.scale_ + scaler_y.mean_
                    )
                    y_valid_curr = (
                        y_valid_scaled * scaler_y.scale_ + scaler_y.mean_
                    )
                    func = lambda x: self.estimator.predict(x)
                else:
                    y_train_curr = y_train_scaled.copy()
                    y_valid_curr = y_valid_scaled.copy()
                    func = lambda x: self.estimator.predict_proba(x)
                self.estimator.fit(X_train_scaled, y_train_curr)

                list_loss.append(self.loss(y_valid_curr, func(X_valid_scaled)))

        ind_min = np.argmin(list_loss)
        best_hyper = list_hyper[ind_min]
        if not isinstance(best_hyper, dict):
            best_hyper = dict(zip(self.dict_hyper.keys(), best_hyper))

        self.estimator.set_params(**best_hyper)
        self.estimator.fit(X_scaled, y)

        # If not a DNN learner case, need to save the scalers
        self.scaler_x[ind_fold] = scaler_x
        self.scaler_y[ind_fold] = scaler_y

    def predict(self, X=None, encoding=True):
        """Predict regression target for X.
        Parameters
        ----------
        X : {array-like, sparse matrix}, shape (n_samples, n_features)
            The input samples.
        Returns
        -------
        y : ndarray, shape (n_samples,)
            Returns an array of ones.
        """
        if not isinstance(X, list):
            list_X = [X.copy() for el in range(max(self.k_fold, 1))]
            mean_pred = True
        else:
            list_X = X.copy()
            mean_pred = False

        for ind_fold, curr_X in enumerate(list_X):
            # Prepare the test set for the prediction
            if encoding:
                X_tmp = self.__encode_input(curr_X)
            else:
                X_tmp = curr_X.copy()

            if self.type != "DNN":
                if not isinstance(curr_X, np.ndarray):
                    X_tmp = np.array(X_tmp)
                X_tmp[:, self.list_cont] = self.scaler_x[ind_fold].transform(
                    X_tmp[:, self.list_cont]
                )
                self.X_proc[ind_fold] = [X_tmp.copy()]

            self.org_pred[ind_fold] = self.list_estimators[ind_fold].predict(
                X_tmp
            )

            # Convert to the (n_samples x n_outputs) format
            if len(self.org_pred[ind_fold].shape) != 2:
                self.org_pred[ind_fold] = self.org_pred[ind_fold].reshape(
                    -1, 1
                )

            if self.type == "DNN":
                self.X_proc[ind_fold] = np.array(
                    self.list_estimators[ind_fold].X_test.copy()
                ).swapaxes(0, 1)

        if mean_pred:
            return np.mean(np.array(self.org_pred), axis=0)

    def predict_proba(self, X=None, encoding=True):
        """Predict class probabilities for X. ToDo
        Parameters
        ----------
        X : {array-like, sparse matrix}, shape (n_samples, n_features)
            The input samples.
        Returns
        -------
        y : ndarray, shape (n_samples,)
            Returns an array of ones.
        """
        if not isinstance(X, list):
            list_X = [X.copy() for el in range(max(self.k_fold, 1))]
            mean_pred = True
        else:
            list_X = X.copy()
            mean_pred = False

        for ind_fold, curr_X in enumerate(list_X):
            # Prepare the test set for the prediction
            if encoding:
                X_tmp = self.__encode_input(curr_X)
            else:
                X_tmp = curr_X.copy()

            if self.type != "DNN":
                if not isinstance(curr_X, np.ndarray):
                    X_tmp = np.array(X_tmp)
                if self.do_hyper:
                    X_tmp[:, self.list_cont] = self.scaler_x[
                        ind_fold
                    ].transform(X_tmp[:, self.list_cont])
                self.X_proc[ind_fold] = [X_tmp.copy()]

            self.org_pred[ind_fold] = self.list_estimators[
                ind_fold
            ].predict_proba(X_tmp)

            if self.type == "DNN":
                self.X_proc[ind_fold] = np.array(
                    self.list_estimators[ind_fold].X_test.copy()
                ).swapaxes(0, 1)
            else:
                self.org_pred[ind_fold] = convert_predict_proba(
                    self.org_pred[ind_fold]
                )

        if mean_pred:
            return np.mean(np.array(self.org_pred), axis=0)

    def __encode_input(self, X):
        # Check is fit had been called
        check_is_fitted(self, ["is_fitted"])

        # One-hot encoding for the test set
        if len(self.list_nominal["nominal"]) > 0:
            for col_encode in self.list_nominal["nominal"]:
                enc = self.dict_enc[col_encode]
                labeled_cols = [
                    enc.feature_names_in_[0] + "_" + str(enc.categories_[0][j])
                    for j in range(len(enc.categories_[0]))
                ]
                hot_cols = pd.DataFrame(
                    enc.transform(X[[col_encode]]).toarray(),
                    dtype="int32",
                    columns=labeled_cols,
                )
                X = X.drop(columns=[col_encode])
                X = pd.concat([X, hot_cols], axis=1)

        return X

    def compute_importance(self, X=None, y=None):
        """This function is used to compute the importance scores and
        the statistical guarantees for the different variables/groups
        ----------
        X : {array-like, sparse-matrix}, shape (n_samples, n_features)
            The input samples.
        y : {array-like}, shape (n_samples,)
            The output samples.
        Returns
        -------
        results : dict
            The dictionary of importance scores, p-values and the corresponding
            score.
        """
        # Check is fit had been called
        check_is_fitted(self, ["is_fitted"])
        encoding = True

        if self.k_fold != 0:
            X = self.X_test.copy()
            y = self.y_test.copy()
            encoding = False
        else:
            # Perform stacking if enabled
            if self.group_stacking:
                if not isinstance(X, np.ndarray):
                    X = np.array(X)
                if self.estimator is not None:
                    X_prevs = X.copy()
                    X = np.zeros((X.shape[0], len(self.list_grps)))
                    for grp_ind, grp in enumerate(self.list_grps):
                        X[:, grp_ind] = (
                            self.ridge_stack[grp_ind]
                            .predict(X_prevs[:, grp])
                            .ravel()
                        )

            # Convert X to pandas dataframe
            if not isinstance(X, pd.DataFrame):
                X = pd.DataFrame(X)
            self.X_nominal[0] = X.loc[:, self.list_cat_tot]
            X = [X.copy() for _ in range(max(self.k_fold, 1))]
            if self.prob_type in ("classification", "binary"):
                pass
            else:
                if len(y.shape) != 2:
                    y = y.reshape(-1, 1)
            y = [y.copy() for _ in range(max(self.k_fold, 1))]

        # Compute original predictions
        if self.prob_type == "regression":
            output_dim = y[0].shape[1]
            self.predict(X, encoding=encoding)
        else:
            output_dim = 1
            self.predict_proba(X, encoding=encoding)

        list_seeds_imp = self.rng.randint(1e5, size=self.n_perm)
        parallel = Parallel(n_jobs=self.n_jobs, verbose=self.verbose)
        score_imp_l = []
        score_cur_l = []

        results = {}

        # n_features x n_permutations x n_samples
        for ind_fold, estimator in enumerate(self.list_estimators):
            if self.type == "DNN":
                for y_col in range(y[ind_fold].shape[-1]):
                    y[ind_fold] = self.estimator.encode_outcome(
                        y[ind_fold], train=False
                    )[y_col]
            else:
                if self.prob_type in ("classification", "binary"):
                    y[ind_fold] = (
                        OneHotEncoder(handle_unknown="ignore")
                        .fit_transform(y[ind_fold].reshape(-1, 1))
                        .toarray()
                    )
            if self.com_imp:
                if not self.conditional:
                    self.pred_scores[ind_fold], score_cur = list(
                        zip(
                            *parallel(
                                delayed(joblib_compute_permutation)(
                                    self.list_cols[p_col],
                                    perm,
                                    estimator,
                                    self.type,
                                    self.X_proc[ind_fold],
                                    y[ind_fold],
                                    self.prob_type,
                                    self.org_pred[ind_fold],
                                    dict_cont=self.dict_cont,
                                    dict_nom=self.dict_nom,
                                    proc_col=p_col,
                                    index_i=ind_fold + 1,
                                    group_stacking=self.group_stacking,
                                    random_state=list_seeds_imp[perm],
                                )
                                for p_col in range(len(self.list_cols))
                                for perm in range(self.n_perm)
                            )
                        )
                    )
                    self.pred_scores[ind_fold] = np.array(
                        self.pred_scores[ind_fold]
                    ).reshape(
                        (
                            len(self.list_cols),
                            self.n_perm,
                            y[ind_fold].shape[0],
                            output_dim,
                        )
                    )
                else:
                    self.pred_scores[ind_fold], score_cur = list(
                        zip(
                            *parallel(
                                delayed(joblib_compute_conditional)(
                                    self.list_cols[p_col],
                                    self.n_perm,
                                    estimator,
                                    self.type,
                                    self.importance_estimator,
                                    self.X_proc[ind_fold],
                                    y[ind_fold],
                                    self.prob_type,
                                    self.org_pred[ind_fold],
                                    seed=self.random_state,
                                    dict_cont=self.dict_cont,
                                    dict_nom=self.dict_nom,
                                    X_nominal=self.X_nominal[ind_fold],
                                    list_nominal=self.list_nominal,
                                    encoder=self.dict_enc,
                                    proc_col=p_col,
                                    index_i=ind_fold + 1,
                                    group_stacking=self.group_stacking,
                                    list_seeds=list_seeds_imp,
                                    Perm=self.Perm,
                                    output_dim=output_dim,
                                )
                                for p_col in range(len(self.list_cols))
                            )
                        )
                    )
                score_imp_l.append(score_cur[0])
                # Compute the mean over the number of permutations/resampling
                self.pred_scores[ind_fold] = np.mean(
                    self.pred_scores[ind_fold], axis=1
                )
            else:
                score_cur_l.append(
                    (
                        mean_absolute_error(
                            y[ind_fold], self.org_pred[ind_fold]
                        ),
                        r2_score(y[ind_fold], self.org_pred[ind_fold]),
                    )
                )

            results[f"all_scores_fold{ind_fold+1}"] = self.pred_scores[
                ind_fold
            ].squeeze()

        if len(score_cur_l) > 0:
            return np.mean(score_cur_l, axis=0)

        weights = np.array([el.shape[1] for el in self.pred_scores])
        # Compute the mean of each fold over the number of observations
        pred_mean = np.array(
            [np.mean(el.copy(), axis=1) for el in self.pred_scores]
        )

        # Weighted average
        results["importance"] = np.average(pred_mean, axis=0, weights=weights)
        # Compute the standard deviation of each fold
        # over the number of observations
        pred_std = np.array(
            [
                np.mean(
                    (el - results["importance"][:, np.newaxis]) ** 2,
                    axis=1,
                )
                for el in self.pred_scores
            ]
        )
        results["std"] = np.sqrt(
            np.average(pred_std, axis=0, weights=weights)
            / (np.sum(weights) - 1)
        )

        results["pval"] = norm.sf(results["importance"] / results["std"])
        results["pval"][np.isnan(results["pval"])] = 1

        results["importance"] = results["importance"].squeeze()
        results["pval"] = results["pval"].squeeze()
        results["std"] = results["std"].squeeze()

        if self.prob_type == "regression":
            results["score_MAE"] = np.mean(np.array(score_imp_l), axis=0)[0]
            results["score_R2"] = np.mean(np.array(score_imp_l), axis=0)[1]
        else:
            results["score_AUC"] = np.mean(np.array(score_imp_l), axis=0)

        return results<|MERGE_RESOLUTION|>--- conflicted
+++ resolved
@@ -289,15 +289,9 @@
 
         # Initialize the first estimator (block learner)
         if self.estimator is None:
-<<<<<<< HEAD
-            # removed dependence on DNN_learner
-            # and hence pytorch
-            pass
-=======
+            # removed dependence on DNN_learner and hence pytorch
             print("Please provide an estimator")
             pass
-
->>>>>>> 0aac89c4
             # self.estimator = DNN_learner(
             #     prob_type=self.prob_type,
             #     encode=True,
